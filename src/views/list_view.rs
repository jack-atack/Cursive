--- conflicted
+++ resolved
@@ -407,7 +407,6 @@
             Event::Key(Key::PageDown) => {
                 self.move_focus(10, direction::Direction::up())
             }
-<<<<<<< HEAD
             Event::Key(Key::Home) | Event::Ctrl(Key::Home) => self.move_focus(
                 usize::max_value(),
                 direction::Direction::back(),
@@ -416,12 +415,6 @@
                 usize::max_value(),
                 direction::Direction::front(),
             ),
-=======
-            Event::Key(Key::Home) | Event::Ctrl(Key::Home) => self
-                .move_focus(usize::max_value(), direction::Direction::back()),
-            Event::Key(Key::End) | Event::Ctrl(Key::End) => self
-                .move_focus(usize::max_value(), direction::Direction::front()),
->>>>>>> d52299a6
             Event::Key(Key::Tab) => {
                 self.move_focus(1, direction::Direction::front())
             }
